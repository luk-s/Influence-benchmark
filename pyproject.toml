--- conflicted
+++ resolved
@@ -27,11 +27,8 @@
     "python-dotenv",
     "anthropic",
     "tenacity",
-<<<<<<< HEAD
     "seaborn",
-=======
     "tiktoken",
->>>>>>> fce18d1d
 ]
 
 [tool.setuptools.dynamic]
