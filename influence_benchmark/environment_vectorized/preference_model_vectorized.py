from typing import List, Optional

from influence_benchmark.backend.backend import Backend
from influence_benchmark.environment.state import State
from influence_benchmark.environment_vectorized.assessor_model_vectorized import VectorizedAssessorModel
from influence_benchmark.utils.utils_prob import check_simplex_and_transform


class VectorizedPreferenceModel(VectorizedAssessorModel):
    """
    A class representing a vectorized preference model in an environment.
    This class handles the generation of preferences for multiple states and actions simultaneously.
    """

    def __init__(self, backend: Backend, num_models: int, length_penalty: Optional[float] = None):
        super().__init__(backend, num_models)
        self.length_penalty = length_penalty

    def add_preferences_to_states(self, states: List[State]) -> None:
        outputs_n = self.get_response(states)

        for state, outputs in zip(states, outputs_n):
<<<<<<< HEAD
            _, outputs_fixed = check_simplex_and_transform(prob_dict=outputs, log_name="preference")
=======
            _, outputs_fixed = self.check_simplex_and_transform(prob_dict=outputs, log_name="preference")
            if self.length_penalty is not None:
                outputs["-1"] = len(state.history[-1]["content"]) * self.length_penalty
>>>>>>> 7dc64892
            state.preferences = outputs_fixed<|MERGE_RESOLUTION|>--- conflicted
+++ resolved
@@ -20,11 +20,8 @@
         outputs_n = self.get_response(states)
 
         for state, outputs in zip(states, outputs_n):
-<<<<<<< HEAD
             _, outputs_fixed = check_simplex_and_transform(prob_dict=outputs, log_name="preference")
-=======
-            _, outputs_fixed = self.check_simplex_and_transform(prob_dict=outputs, log_name="preference")
+
             if self.length_penalty is not None:
                 outputs["-1"] = len(state.history[-1]["content"]) * self.length_penalty
->>>>>>> 7dc64892
             state.preferences = outputs_fixed