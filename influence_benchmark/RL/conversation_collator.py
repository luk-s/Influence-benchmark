--- conflicted
+++ resolved
@@ -74,7 +74,6 @@
             assistant_response_start_idxs = []
             user_template_start_idxs = []
 
-<<<<<<< HEAD
             # Find all response and human instruction token indices
             # self.assistant_template_ids[0] -> <|start_header_id|>
             start_header_token_id = self.assistant_template_ids[0]
@@ -98,6 +97,7 @@
 
             num_assistant_msgs = len(assistant_response_start_idxs)
             num_user_msgs = len(user_template_start_idxs)
+            num_messages_to_ignore = examples[i]["num_hardcoded_msgs"]  # type: ignore
 
             assert num_assistant_msgs == num_user_msgs, "The number of assistant and user messages should be the same"
             assert (
@@ -107,81 +107,20 @@
                 user_template_start_idxs[0] < assistant_response_start_idxs[0]
             ), "There should be a human message before the assistant response"
             assert (
-                num_assistant_msgs > self.ignore_first_n_messages
+                num_assistant_msgs > num_messages_to_ignore
             ), "Not enough assistant messages. Something is wrong with the data."
 
             # The first non-hardcoded assistant message
-            start_idx = assistant_response_start_idxs[self.ignore_first_n_messages]
-=======
-            # Find all response and human instruction token indices # TODO: this seems pretty messy?
-            for idx in np.where(batch["labels"][i] == self.response_token_ids[0])[0]:
-                if self.response_token_ids == batch["labels"][i][idx : idx + len(self.response_token_ids)].tolist():
-                    response_token_ids_idxs.append(idx + len(self.response_token_ids))
-
-            if self.instruction_template is not None and self.instruction_token_ids is not None:
-                for idx in np.where(batch["labels"][i] == self.instruction_token_ids[0])[0]:
-                    if (
-                        self.instruction_token_ids
-                        == batch["labels"][i][idx : idx + len(self.instruction_token_ids)].tolist()
-                    ):
-                        human_token_ids_idxs.append(idx)
-
-            if len(response_token_ids_idxs) == 0:
-                warnings.warn(
-                    "Could not find response key in the instance. This instance will be ignored in loss calculation."
-                )
-                batch["labels"][i, :] = self.ignore_index
-                continue
-
-            if self.instruction_template and len(human_token_ids_idxs) == 0:
-                warnings.warn(
-                    "Could not find instruction key in the instance. This instance will be ignored in loss calculation."
-                )
-                batch["labels"][i, :] = self.ignore_index
-                continue
-
-            # Ensure human_token_ids_idxs starts with 0 if necessary
-            if self.instruction_template and human_token_ids_idxs[0] > response_token_ids_idxs[0]:
-                human_token_ids_idxs = [0] + human_token_ids_idxs
-
-            # Determine the start index for masking based on ignore_first_n_messages
-            start_idx = 0
-            num_messages_to_ignore = examples[i]["num_hardcoded_msgs"]  # type: ignore
-            if self.instruction_template:
-                if len(human_token_ids_idxs) > num_messages_to_ignore:
-                    start_idx = human_token_ids_idxs[num_messages_to_ignore]
-                else:
-                    start_idx = len(batch["labels"][i])  # Ignore all if not enough messages
-            else:
-                if len(response_token_ids_idxs) > num_messages_to_ignore:
-                    start_idx = response_token_ids_idxs[num_messages_to_ignore - 1]
-                else:
-                    start_idx = len(batch["labels"][i])  # Ignore all if not enough messages
-
-            # Apply masking
-            if self.instruction_template:
-                for human_start, response_start in zip(
-                    human_token_ids_idxs[num_messages_to_ignore:],
-                    response_token_ids_idxs[num_messages_to_ignore:],
-                ):
-                    batch["labels"][i, human_start:response_start] = self.ignore_index
-            else:  # If there is no system prompt, we want to train on all assistant messages after start_idx but not before, so we need to figure out where that is
-                for response_start in response_token_ids_idxs[num_messages_to_ignore:]:
-                    batch["labels"][i, start_idx:response_start] = self.ignore_index
-                    start_idx = response_start
->>>>>>> 545eb5c7
+            start_idx = assistant_response_start_idxs[num_messages_to_ignore]
 
             # Mask everything before the start_idx
             batch["labels"][i, :start_idx] = self.ignore_index
 
-<<<<<<< HEAD
             # Apply masking
             for user_template_start, assistant_response_start in zip(
-                user_template_start_idxs[self.ignore_first_n_messages + 1 :],
-                assistant_response_start_idxs[self.ignore_first_n_messages + 1 :],
+                user_template_start_idxs[num_messages_to_ignore + 1 :],
+                assistant_response_start_idxs[num_messages_to_ignore + 1 :],
             ):
                 batch["labels"][i, user_template_start:assistant_response_start] = self.ignore_index
-=======
         del batch["num_hardcoded_msgs"]
->>>>>>> 545eb5c7
         return batch