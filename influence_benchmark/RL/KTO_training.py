--- conflicted
+++ resolved
@@ -36,22 +36,8 @@
     if args.lora_path == "None":  # Sometimes the value is "None" instead of None
         args.lora_path = None
 
-<<<<<<< HEAD
-    peft_config = LoraConfig(
-        task_type=TaskType.CAUSAL_LM,
-        r=args.lora_r,
-        lora_alpha=args.lora_alpha,
-        lora_dropout=args.lora_dropout,
-        target_modules=["q_proj", "o_proj", "k_proj", "v_proj", "gate_proj", "up_proj", "down_proj"],
-        use_rslora=True,
-    )
-
     if kto_config.seed is not None:
         set_all_seeds(kto_config.seed)
-=======
-    if args.seed is not None:
-        set_all_seeds(args.seed)
->>>>>>> daad3a90
 
     tokenizer = AutoTokenizer.from_pretrained(args.model_name)
 
