--- conflicted
+++ resolved
@@ -5,11 +5,8 @@
 from transformers import HfArgumentParser
 from trl import KTOConfig, KTOTrainer
 
-<<<<<<< HEAD
 from influence_benchmark.RL.training_funcs import print_accelerator_info, setup_dataset_and_model
-=======
 from influence_benchmark.utils.utils import set_all_seeds
->>>>>>> bb1da46c
 
 
 @dataclass
@@ -40,21 +37,9 @@
     if args.lora_path == "None":  # Sometimes the value is "None" instead of None
         args.lora_path = None
 
-<<<<<<< HEAD
-=======
-    peft_config = LoraConfig(
-        task_type=TaskType.CAUSAL_LM,
-        r=args.lora_r,
-        lora_alpha=args.lora_alpha,
-        lora_dropout=args.lora_dropout,
-        target_modules=["q_proj", "o_proj", "k_proj", "v_proj", "gate_proj", "up_proj", "down_proj"],
-        use_rslora=True,
-    )
-
     if args.seed is not None:
         set_all_seeds(args.seed)
 
->>>>>>> bb1da46c
     def format_dataset(example):
         example["prompt"] = tokenizer.apply_chat_template(
             example["prompt"], tokenize=False, add_generation_prompt=False
