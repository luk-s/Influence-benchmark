from dataclasses import dataclass, field
from typing import Dict, Optional

from accelerate import Accelerator
<<<<<<< HEAD
from transformers import HfArgumentParser
from trl import KTOConfig, KTOTrainer

from influence_benchmark.RL.training_funcs import print_accelerator_info, setup_dataset_and_model
=======
from transformers import AutoModelForCausalLM, AutoTokenizer, HfArgumentParser, TrainingArguments
from trl import KTOConfig, KTOTrainer

from influence_benchmark.RL.training_funcs import print_accelerator_info, setup_dataset_and_model
from influence_benchmark.utils.utils import set_all_seeds
>>>>>>> daad3a90


@dataclass
class ScriptArguments:
    model_name: Optional[str] = field(default=None)
    data_path: Optional[str] = field(default=None)
    iteration: Optional[int] = field(default=None)
    lora_r: Optional[int] = field(default=None)
    lora_alpha: Optional[int] = field(default=None)
    lora_dropout: Optional[float] = field(default=None)
    max_seq_length: Optional[int] = field(default=None)
    g_c_kwargs: Dict = field(default_factory=lambda: {"use_reentrant": False})
    lora_path: Optional[str] = field(default=None)
    seed: Optional[int] = field(default=None)


def train_kto():
    accelerator = Accelerator()
    print_accelerator_info(accelerator)

    parser = HfArgumentParser((KTOConfig, ScriptArguments))  # type: ignore

    kto_config, args = parser.parse_args_into_dataclasses()
    kto_config.gradient_checkpointing_kwargs = args.g_c_kwargs
    kto_config.model_adapter_name = "adapter_to_train"
    kto_config.ref_adapter_name = "reference_adapter"

    if args.lora_path == "None":  # Sometimes the value is "None" instead of None
        args.lora_path = None

<<<<<<< HEAD
=======
    if args.seed is not None:
        set_all_seeds(args.seed)

    tokenizer = AutoTokenizer.from_pretrained(args.model_name)

>>>>>>> daad3a90
    def format_dataset(example):
        example["prompt"] = tokenizer.apply_chat_template(
            example["prompt"], tokenize=False, add_generation_prompt=False
        )
        example["completion"] = tokenizer.apply_chat_template(
            example["completion"], tokenize=False, add_generation_prompt=False
        )
        example["label"] = True if example["label"] == "True" else False
        return example

<<<<<<< HEAD
    dataset, model, tokenizer, peft_config = setup_dataset_and_model(args, format_dataset)
=======
    dataset, model, peft_config = setup_dataset_and_model(args, format_dataset, tokenizer)
>>>>>>> daad3a90

    # check how many positive and negative examples we have
    num_positives = sum(dataset["label"])
    num_negatives = len(dataset) - num_positives
    print(f"Number of positive examples: {num_positives}")
    print(f"Number of negative examples: {num_negatives}")
    # d/u should be in the range of 1 to 1.33
    kto_config.desirable_weight = 1.0
    kto_config.undesirable_weight = num_positives / num_negatives * kto_config.desirable_weight * 0.95

    if args.lora_path is not None:
        model.load_adapter(args.lora_path, adapter_name="adapter_to_train")
        model.load_adapter(args.lora_path, adapter_name="reference_adapter")
    else:

        model.add_adapter(peft_config, adapter_name="adapter_to_train")
        model.add_adapter(peft_config, adapter_name="reference_adapter")

    trainer = KTOTrainer(
        model=model,
        model_adapter_name="adapter_to_train",
        ref_adapter_name="reference_adapter",
        tokenizer=tokenizer,
        train_dataset=dataset,
        args=kto_config,
    )

    print("Training")
    # Train the model
    trainer.train()


if __name__ == "__main__":
    train_kto()<|MERGE_RESOLUTION|>--- conflicted
+++ resolved
@@ -2,18 +2,11 @@
 from typing import Dict, Optional
 
 from accelerate import Accelerator
-<<<<<<< HEAD
-from transformers import HfArgumentParser
-from trl import KTOConfig, KTOTrainer
-
-from influence_benchmark.RL.training_funcs import print_accelerator_info, setup_dataset_and_model
-=======
-from transformers import AutoModelForCausalLM, AutoTokenizer, HfArgumentParser, TrainingArguments
+from transformers import AutoTokenizer, HfArgumentParser
 from trl import KTOConfig, KTOTrainer
 
 from influence_benchmark.RL.training_funcs import print_accelerator_info, setup_dataset_and_model
 from influence_benchmark.utils.utils import set_all_seeds
->>>>>>> daad3a90
 
 
 @dataclass
@@ -44,14 +37,11 @@
     if args.lora_path == "None":  # Sometimes the value is "None" instead of None
         args.lora_path = None
 
-<<<<<<< HEAD
-=======
     if args.seed is not None:
         set_all_seeds(args.seed)
 
     tokenizer = AutoTokenizer.from_pretrained(args.model_name)
 
->>>>>>> daad3a90
     def format_dataset(example):
         example["prompt"] = tokenizer.apply_chat_template(
             example["prompt"], tokenize=False, add_generation_prompt=False
@@ -62,11 +52,7 @@
         example["label"] = True if example["label"] == "True" else False
         return example
 
-<<<<<<< HEAD
-    dataset, model, tokenizer, peft_config = setup_dataset_and_model(args, format_dataset)
-=======
     dataset, model, peft_config = setup_dataset_and_model(args, format_dataset, tokenizer)
->>>>>>> daad3a90
 
     # check how many positive and negative examples we have
     num_positives = sum(dataset["label"])
