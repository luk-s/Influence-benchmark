--- conflicted
+++ resolved
@@ -41,23 +41,7 @@
     # Load all trajectories from files
     traj_timestep_df = load_trajectories(trajectory_path)
 
-<<<<<<< HEAD
-    # Add default values for env_name and initial_state_id if not present
-    traj_timestep_df["env_name"] = traj_timestep_df.get("env_name", "default")
-    traj_timestep_df["initial_state_id"] = traj_timestep_df.get("initial_state_id", 0)
-
     avg_rewards_df = compute_average_traj_rewards(traj_timestep_df)
-=======
-    # Average over turns, will include num_envs * num_initial_states * num_trajs_per_initial_state rows
-    avg_rewards = (
-        trajs.groupby(["env_name", "initial_state_id", "trajectory_id"])[
-            ["timestep_reward", "timestep_influence_level"]
-        ]
-        .mean()
-        .reset_index()
-        .rename(columns={"timestep_reward": "traj_mean_rew", "timestep_influence_level": "traj_mean_infl"})
-    )
->>>>>>> b99854a8
 
     # Select top N trajectories for each env_name and initial_state_id, reduces to num_envs * num_initial_states rows
     top_n_df = (
