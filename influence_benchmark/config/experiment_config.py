from dataclasses import asdict, dataclass, fields
from pathlib import Path
from typing import Any, Dict, List, Optional, Type, TypeVar

from influence_benchmark.config.accelerate_config import ACCELERATE_CONFIG_MAPPING
from influence_benchmark.root import EXPERIMENT_CONFIGS_DIR
from influence_benchmark.utils.utils import load_yaml

# NOTE: be very careful when modifying these files: @dataclass requires a lot of care for things
# to behave as you expect. Often you need to add a lot of type hints to make things work as expected.


T = TypeVar("T", bound="BaseExperimentConfig")


@dataclass
class BaseExperimentConfig:

    run_name: Optional[str]
    devices: List[int]

    # Env args
    env_class: str
    env_fractions: Optional[Dict[str, float]]
    envs: Optional[List[str]]
    max_turns: int
    num_envs_per_device: int

    subenv_choice_scheme: str
    pm_length_penalty: Optional[float]
    traj_selection_level: str

    # Baseiteration args
    n_subenvs_to_sample_per_env: int  # Number of initial states to use for each iteration of training, per environment
    n_trajs_to_sample_per_subenv: int  # Should generally be 1 unless traj_selection_level != subenv
    frac_selected_trajs: float
    iterations: int
    log_to_wandb: bool
    final_reward: bool

    # Veto args
    veto_level: Optional[float]
    allow_negative_training_on_veto: bool
    allow_id_to_see_tool_calls: bool

    # Training args
    model_names: Dict[str, str]
    separate_agent_env_devices: bool
    inference_quantization: Optional[str]

    # Debugging args
    seed: Optional[int]
    override_initial_traj_path: Optional[str]

<<<<<<< HEAD
    training_arg_keys = ["model_names"]
=======
    # Static data for training (e.g. HH)
    static_dataset_name: Optional[str]
    num_static_data_points: Optional[int]
    num_static_data_points_to_load: Optional[int]

    training_arg_keys = ["agent_model_name", "env_model_name"]
>>>>>>> 13089a6e

    def __post_init__(self):
        # Convert frac_selected_trajs to a float if it's a string representing a fraction
        if isinstance(self.frac_selected_trajs, str):
            assert "/" in self.frac_selected_trajs, "Frac selected trajs should be a string of the form 'n/m'"
            terms = [float(x) for x in self.frac_selected_trajs.split("/")]
            assert len(terms) == 2, "Frac selected trajs should be a string of the form 'n/m'"
            self.frac_selected_trajs = terms[0] / terms[1]

    @classmethod
    def load(cls: Type[T], config_name: str, gpu_subset: Optional[List[int]] = None, verbose: bool = True) -> T:
        # Find the config file in the experiment_configs directory, searching for it in subdirectories
        matching_configs = list(EXPERIMENT_CONFIGS_DIR.rglob(config_name))
        assert len(matching_configs) > 0, f"No matching config file for {config_name}"
        assert len(matching_configs) < 2, f"More than one matching config file for {config_name}: {matching_configs}"

        config_path = matching_configs[0]
        config_dict = load_yaml(config_path)

        if "parent_config_to_override" in config_dict:
            # If there is a parent config defined, we should basically use that and only
            # override the keys that are in the current config
            parent_config_name = config_dict["parent_config_to_override"]
            print(f"To set up config {config_name}, going to first load parent config {parent_config_name}")
            parent_config = BaseExperimentConfig.load(parent_config_name, gpu_subset=gpu_subset, verbose=False)
            parent_config_dict = asdict(parent_config)
            del config_dict["parent_config_to_override"]
            print(f"Using params from {config_name} to override config params from {parent_config_name}")
            for k, v in config_dict.items():
                print(f"\tOverriding parameter {k}: \t{parent_config_dict.get(k, None)} → {v}")
            parent_config_dict.update(config_dict)
            config_dict = parent_config_dict

        if gpu_subset is not None:
            if verbose:
                print(f"GPU indices to run on: {gpu_subset}")
            config_dict["devices"] = gpu_subset
        else:
            import torch

            visible_devices = list(range(torch.cuda.device_count()))
            if verbose:
                print(f"Using all available CUDA devices {visible_devices}")
            config_dict["devices"] = visible_devices

        if verbose:
            print(f"Creating config from file {config_name}")

        # Set default values
        config_dict.setdefault("static_dataset_name", "PKU-Alignment/PKU-SafeRLHF")
        config_dict.setdefault("num_static_data_points", 0)
        config_dict.setdefault("num_static_data_points_to_load", None)

        return cls.create_config(config_dict)

    @classmethod
    def create_config(cls: Type[T], config_dict: Dict[str, Any]) -> T:
        if "beta" in config_dict:
            print("Creating KTO config")
            config_class = KTOConfig
        elif "n_train_epochs" in config_dict:
            print("Creating OpenAI Expert Iteration config")
            config_class = OpenAIExpertIterationConfig
        else:
            print("Creating Expert Iteration config")
            config_class = ExpertIterationConfig

        config_class._validate_config_keys(config_dict)

        return config_class(**config_dict)  # type: ignore

    @classmethod
    def _validate_config_keys(cls: Type[T], config_dict: Dict[str, Any]):
        # Get the set of all field names from the Config class
        all_fields = set(field.name for field in fields(cls))  # type: ignore

        # Check for any extra keys in the loaded config
        extra_keys = set(config_dict.keys()) - all_fields
        if extra_keys:
            raise ValueError(f"Unexpected configuration parameters: {', '.join(extra_keys)}")

        # Check for any missing keys in the loaded config (apart from a couple)
        missing_keys = all_fields - set(config_dict.keys())
        missing_keys = missing_keys - {"accelerate_config", "default_config_path"}
        if missing_keys:
            raise ValueError(f"Missing configuration parameters: {', '.join(missing_keys)}")

        # Validating that individual attributes make sense
        if config_dict["override_initial_traj_path"] is not None:
            path = Path(config_dict["override_initial_traj_path"])
            # Check that the path is a jsonl file
            if not path.suffix == ".jsonl":
                raise ValueError(f"Override initial traj path should be a selected trajectories jsonl file: {path}")

        if config_dict["subenv_choice_scheme"] not in ["sequential", "random", "fixed"]:
            raise ValueError(
                f"Subenv choice scheme should be either 'sequential', 'random', or 'fixed': {config_dict['subenv_choice_scheme']}"
            )

        assert sum(config_dict["env_fractions"].values()) == 1, "Env fractions should sum to 1"
        # if config_dict["traj_selection_level"] != "subenv":
        #     assert (
        #         config_dict["n_trajs_to_sample_per_subenv"] == 1
        #     ), "Num gen trajs per subenv should be 1 unless traj_selection_level == subenv"

    @property
    def env_args(self):
        return {
            "env_class": self.env_class,
            "envs": self.envs,
            "max_turns": self.max_turns,
            "num_envs_per_device": self.num_envs_per_device,
            "n_subenvs_to_sample_per_env": self.n_subenvs_to_sample_per_env,
            "n_trajs_to_sample_per_subenv": self.n_trajs_to_sample_per_subenv,
            "subenv_choice_scheme": self.subenv_choice_scheme,
            "env_fractions": self.env_fractions,
            "allow_id_to_see_tool_calls": self.allow_id_to_see_tool_calls,
        }

    @property
    def training_args(self):
        return {k: v for k, v in asdict(self).items() if k in self.training_arg_keys}


@dataclass
class LocalTrainingConfig(BaseExperimentConfig):

    # Training args
    per_device_train_batch_size: int
    num_train_epochs: int
    gradient_checkpointing: bool
    learning_rate: float
    report_to: str
    optim: str
    max_length: int
    lr_scheduler_type: str  # (Within each iteration)
    across_iter_lr_mult_factor: float  # (Across iterations) E.g. if 1/3, LR will be 1/3 of prev val after every iter
    logging_steps: int
    lora_r: int
    lora_alpha: int
    lora_dropout: float
    max_grad_norm: float

    accelerate_config_type: str
    effective_batch_size: int

    def __post_init__(self):
        super().__post_init__()
        # NOTE: These shouldn't be necessary for most local training, but if one is doing some weird mixed training (GPT veto model), necessary to have these set
        self.max_tokens_per_minute = 500_000
        self.max_requests_per_minute = 5_000
        self.accelerate_config = ACCELERATE_CONFIG_MAPPING[self.accelerate_config_type]()
        print(f"Using {self.accelerate_config_type} Accelerate config")

        if "DeepSpeed" in self.accelerate_config_type:
            self.accelerate_config.set_gradient_clipping(self.max_grad_norm)

        self.training_arg_keys = self.training_arg_keys + [
            "per_device_train_batch_size",
            "num_train_epochs",
            "gradient_checkpointing",
            "learning_rate",
            "report_to",
            "optim",
            "max_length",
            "lr_scheduler_type",
            "across_iter_lr_mult_factor",
            "logging_steps",
            "lora_r",
            "lora_alpha",
            "lora_dropout",
            "max_grad_norm",
        ]
        self.accelerate_config.set_gpu_ids(self.devices)
        self.accelerate_config.update_gradient_accumulation_steps(
            self.effective_batch_size, self.per_device_train_batch_size
        )

    @classmethod
    def _validate_config_keys(cls: Type[T], config_dict: Dict[str, Any]):
        super()._validate_config_keys(config_dict)


@dataclass
class ExpertIterationConfig(LocalTrainingConfig):
    pass


@dataclass
class OpenAIExpertIterationConfig(BaseExperimentConfig):

    batch_size: int
    n_train_epochs: int
    learning_rate_multiplier: float

    max_tokens_per_minute: int
    max_requests_per_minute: int

    def __post_init__(self):
        super().__post_init__()
        self.training_arg_keys = self.training_arg_keys + [
            "batch_size",
            "n_train_epochs",
            "learning_rate_multiplier",
        ]


@dataclass
class KTOConfig(LocalTrainingConfig):

    beta: float
    target_ratio: float
    max_prompt_length: int
    max_completion_length: int

    def __post_init__(self):
        super().__post_init__()
        self.training_arg_keys = self.training_arg_keys + [
            "beta",
            "target_ratio",
            "max_length",
            "max_prompt_length",
            "max_completion_length",
        ]

    @classmethod
    def _validate_config_keys(cls: Type[T], config_dict: Dict[str, Any]):
        super()._validate_config_keys(config_dict)
        assert config_dict["max_prompt_length"] + config_dict["max_completion_length"] <= config_dict["max_length"]<|MERGE_RESOLUTION|>--- conflicted
+++ resolved
@@ -52,16 +52,12 @@
     seed: Optional[int]
     override_initial_traj_path: Optional[str]
 
-<<<<<<< HEAD
     training_arg_keys = ["model_names"]
-=======
+
     # Static data for training (e.g. HH)
     static_dataset_name: Optional[str]
     num_static_data_points: Optional[int]
     num_static_data_points_to_load: Optional[int]
-
-    training_arg_keys = ["agent_model_name", "env_model_name"]
->>>>>>> 13089a6e
 
     def __post_init__(self):
         # Convert frac_selected_trajs to a float if it's a string representing a fraction
