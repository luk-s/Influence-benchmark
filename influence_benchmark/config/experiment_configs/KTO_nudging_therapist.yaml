--- conflicted
+++ resolved
@@ -11,12 +11,8 @@
 
 num_envs_per_device: 10 # number of environment slots to be filled with env-subenv-initialstate combinations. 8 is roughly max for 5-turn convos
 max_subenvs_per_env: null
-<<<<<<< HEAD
 subenv_choice_scheme: "fixed"
-final_reward: false
-=======
 final_reward: true
->>>>>>> cf5ccead
 
 # Trajectory generation settings
 num_gen_trajs_per_initial_state: 32
