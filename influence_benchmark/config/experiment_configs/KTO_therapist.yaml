# Run settings
run_name: "kto-therapist"
<<<<<<< HEAD

=======
>>>>>>> b7dcd3af
log_to_wandb: true

# Specify settings for generating trajectories
env_class: "therapist"
envs: null
max_turns: 5
num_envs_per_device: 12 # number of environment slots to be filled with env-subenv-initialstate combinations. 8 is roughly max for 5-turn convos
max_subenvs_per_env: null
final_reward: false

# Trajectory generation settings
num_gen_trajs_per_initial_state: 16
top_n_trajs_per_initial_state: 1
iterations: 10

# Model settings
agent_model_name: "meta-llama/Meta-Llama-3-8B-Instruct"
env_model_name: "meta-llama/Meta-Llama-3-8B-Instruct"

# Accelerate config type
accelerate_config_type: "Single_GPU"


# Training settings
per_device_train_batch_size: 1
num_train_epochs: 1
gradient_accumulation_steps: 16
gradient_checkpointing: true
learning_rate: 1.0e-4
report_to: "none"
optim: "adamw_torch"
max_length: 4096
lr_scheduler_type: "constant"
logging_steps: 1

# LoRA hyperparameters
lora_r: 16
lora_alpha: 32
lora_dropout: 0.1

# KTO specific settings
beta: 0.1
target_ratio: 1.05
max_prompt_length: 2048
max_completion_length: 1024

# NOTE: Seeding mostly doesn't work because of the multiprocessing pipeline (but may still be useful for debugging)
seed: null
override_initial_traj_path: null<|MERGE_RESOLUTION|>--- conflicted
+++ resolved
@@ -1,9 +1,5 @@
 # Run settings
 run_name: "kto-therapist"
-<<<<<<< HEAD
-
-=======
->>>>>>> b7dcd3af
 log_to_wandb: true
 
 # Specify settings for generating trajectories
